--- conflicted
+++ resolved
@@ -1,79 +1,45 @@
-<<<<<<< HEAD
-name: Release
-
-on:
-  push:
-    branches:
-      - main
-
-permissions:
-  contents: write
-  issues: write
-  pull-requests: write
-  checks: write
-
-jobs:
-  release:
-    name: Semantic Release
-    runs-on: ubuntu-latest
-    if: "!contains(github.event.head_commit.message, '[skip ci]')"
-
-    steps:
-      - name: Checkout
-        uses: actions/checkout@v4
-=======
-name: Release
-
-# This workflow handles the automated release process:
-# 1. semantic-release creates version, tag, and GitHub Release
-# 2. Direct merge to main (no PR to avoid GitHub Actions event limitations)
-# 3. Backmerge to develop
-# 4. Release branch cleanup
-on:
-  push:
-    branches:
-      - 'release/**'
-  workflow_dispatch:
-
-permissions:
-  contents: write
-  issues: write
-  pull-requests: write
-
-jobs:
-  semantic-release:
-    name: Semantic Release
-    runs-on: ubuntu-latest
-    if: "!startsWith(github.event.head_commit.message, 'chore(release):')"
-
-    outputs:
-      new_release_published: ${{ steps.semantic.outputs.new_release_published }}
-      new_release_version: ${{ steps.semantic.outputs.new_release_version }}
-      new_release_git_tag: ${{ steps.semantic.outputs.new_release_git_tag }}
-
-    steps:
-      - name: Checkout
-        uses: actions/checkout@v4
-        with:
-          ref: ${{ github.ref }}
-          fetch-depth: 0
-          token: ${{ secrets.PERSONAL_ACCESS_TOKEN || secrets.GITHUB_TOKEN }}
-
+name: Release
+
+# This workflow handles the automated release process:
+# 1. semantic-release creates version, tag, and GitHub Release
+# 2. Direct merge to main (no PR to avoid GitHub Actions event limitations)
+# 3. Backmerge to develop
+# 4. Release branch cleanup
+on:
+  push:
+    branches:
+      - 'release/**'
+  workflow_dispatch:
+
+permissions:
+  contents: write
+  issues: write
+  pull-requests: write
+
+jobs:
+  semantic-release:
+    name: Semantic Release
+    runs-on: ubuntu-latest
+    if: "!startsWith(github.event.head_commit.message, 'chore(release):')"
+
+    outputs:
+      new_release_published: ${{ steps.semantic.outputs.new_release_published }}
+      new_release_version: ${{ steps.semantic.outputs.new_release_version }}
+      new_release_git_tag: ${{ steps.semantic.outputs.new_release_git_tag }}
+
+    steps:
+      - name: Checkout
+        uses: actions/checkout@v4
+        with:
+          ref: ${{ github.ref }}
+          fetch-depth: 0
+          token: ${{ secrets.PERSONAL_ACCESS_TOKEN || secrets.GITHUB_TOKEN }}
+
       - name: Setup pnpm
         uses: pnpm/action-setup@v4
->>>>>>> 269708b8
         with:
           version: 10.20.0
           run_install: false
-
-      - name: Configure Git credentials
-        env:
-          PUSH_TOKEN: ${{ secrets.PAT || secrets.GITHUB_TOKEN }}
-        run: |
-          set -euo pipefail
-          git config user.name "github-actions[bot]"
-          git config user.email "github-actions[bot]@users.noreply.github.com"
-          git remote set-url origin "https://x-access-token:${PUSH_TOKEN}@github.com/${{ github.repository }}.git"
 
       - name: Setup Node.js
         uses: actions/setup-node@v4
@@ -83,202 +49,90 @@
           cache-dependency-path: pnpm-lock.yaml
 
       - name: Install dependencies
-<<<<<<< HEAD
-        run: npm ci
-
-      - name: Create release work branch
-        id: release_branch
-        run: |
-          set -euo pipefail
-          BRANCH="semrel/${GITHUB_RUN_ID}"
-          echo "RELEASE_BRANCH=$BRANCH" >> "$GITHUB_ENV"
-          git checkout -b "$BRANCH"
-          echo "branch=$BRANCH" >> "$GITHUB_OUTPUT"
-
-      - name: Run semantic-release
-        env:
-          GITHUB_TOKEN: ${{ secrets.GITHUB_TOKEN }}
-          NPM_TOKEN: ${{ secrets.NPM_TOKEN }}
-          GIT_AUTHOR_NAME: github-actions[bot]
-          GIT_AUTHOR_EMAIL: github-actions[bot]@users.noreply.github.com
-          GIT_COMMITTER_NAME: github-actions[bot]
-          GIT_COMMITTER_EMAIL: github-actions[bot]@users.noreply.github.com
-          HUSKY: 0
-        run: npx semantic-release
-
-      - name: Capture release commit metadata
-        id: release_commit
-        run: |
-          set -euo pipefail
-          RELEASE_SHA=$(git rev-parse HEAD)
-          echo "RELEASE_SHA=$RELEASE_SHA" >> "$GITHUB_ENV"
-          echo "sha=$RELEASE_SHA" >> "$GITHUB_OUTPUT"
-
-      - name: Record coverage test start
-        run: echo "TEST_STARTED_AT=$(date -u +'%Y-%m-%dT%H:%M:%SZ')" >> "$GITHUB_ENV"
-
-      - name: Install server dependencies
-        working-directory: mcp-server
-        run: npm ci
-
-      - name: Run coverage tests
-        working-directory: mcp-server
-        run: |
-          set -euo pipefail
-          npm run test:ci
-
-      - name: Publish Test Coverage check-run
-        env:
-          STATUS_TOKEN: ${{ secrets.PAT || secrets.GITHUB_TOKEN }}
-          RELEASE_SHA: ${{ env.RELEASE_SHA }}
-          TEST_STARTED_AT: ${{ env.TEST_STARTED_AT }}
-        run: |
-          set -euo pipefail
-          if [ -z "$RELEASE_SHA" ]; then
-            echo "Missing release commit SHA; cannot publish status." >&2
-            exit 1
-          fi
-          if [ -z "$STATUS_TOKEN" ]; then
-            echo "Missing STATUS_TOKEN; cannot publish status." >&2
-            exit 1
-          fi
-          START_TIME="${TEST_STARTED_AT:-$(date -u +'%Y-%m-%dT%H:%M:%SZ')}"
-          COMPLETE_TIME="$(date -u +'%Y-%m-%dT%H:%M:%SZ')"
-          PAYLOAD=$(jq -n \
-            --arg name "Test Coverage / test" \
-            --arg sha "$RELEASE_SHA" \
-            --arg status "completed" \
-            --arg conclusion "success" \
-            --arg url "${{ github.server_url }}/${{ github.repository }}/actions/runs/${{ github.run_id }}" \
-            --arg start "$START_TIME" \
-            --arg end "$COMPLETE_TIME" \
-            '{
-              name: $name,
-              head_sha: $sha,
-              status: $status,
-              conclusion: $conclusion,
-              details_url: $url,
-              started_at: $start,
-              completed_at: $end,
-              output: {
-                title: "Test Coverage",
-                summary: "npm run test:ci executed inside the Release workflow to satisfy branch protection."
-              }
-            }')
-          curl -sS -X POST \
-            -H "Authorization: token ${STATUS_TOKEN}" \
-            -H "Accept: application/vnd.github+json" \
-            https://api.github.com/repos/${{ github.repository }}/check-runs \
-            -d "$PAYLOAD" >/dev/null
-
-      - name: Fast-forward main with release commit
-        env:
-          RELEASE_BRANCH: ${{ env.RELEASE_BRANCH }}
-        run: |
-          set -euo pipefail
-          if [ -z "$RELEASE_BRANCH" ]; then
-            echo "Release branch name missing." >&2
-            exit 1
-          fi
-          git checkout main
-          git pull origin main
-          git merge --ff-only "$RELEASE_BRANCH"
-          git push origin main
-
-      - name: Delete temporary release branch
-        if: always()
-        env:
-          RELEASE_BRANCH: ${{ env.RELEASE_BRANCH }}
-        run: |
-          if [ -n "$RELEASE_BRANCH" ]; then
-            git push origin --delete "$RELEASE_BRANCH" || true
-          fi
-=======
         run: pnpm install --frozen-lockfile
-
-      - name: Run semantic-release
-        id: semantic
-        env:
-          GITHUB_TOKEN: ${{ secrets.PERSONAL_ACCESS_TOKEN || secrets.GITHUB_TOKEN }}
-          NPM_TOKEN: ${{ secrets.NPM_TOKEN }}
-          GIT_AUTHOR_NAME: github-actions[bot]
-          GIT_AUTHOR_EMAIL: github-actions[bot]@users.noreply.github.com
-          GIT_COMMITTER_NAME: github-actions[bot]
-          GIT_COMMITTER_EMAIL: github-actions[bot]@users.noreply.github.com
-          HUSKY: 0
-        run: |
-          # semantic-releaseを実行して出力を取得
+
+      - name: Run semantic-release
+        id: semantic
+        env:
+          GITHUB_TOKEN: ${{ secrets.PERSONAL_ACCESS_TOKEN || secrets.GITHUB_TOKEN }}
+          NPM_TOKEN: ${{ secrets.NPM_TOKEN }}
+          GIT_AUTHOR_NAME: github-actions[bot]
+          GIT_AUTHOR_EMAIL: github-actions[bot]@users.noreply.github.com
+          GIT_COMMITTER_NAME: github-actions[bot]
+          GIT_COMMITTER_EMAIL: github-actions[bot]@users.noreply.github.com
+          HUSKY: 0
+        run: |
+          # semantic-releaseを実行して出力を取得
           pnpm exec semantic-release > release-output.txt 2>&1
-          RELEASE_EXIT_CODE=$?
-          cat release-output.txt
-
-          # semantic-releaseの出力を解析して新しいリリースが作成されたか確認
-          if [ $RELEASE_EXIT_CODE -eq 0 ] && grep -q "Published release" release-output.txt; then
-            VERSION=$(grep -oP 'Published release \K[0-9]+\.[0-9]+\.[0-9]+' release-output.txt | head -1)
-            echo "new_release_published=true" >> $GITHUB_OUTPUT
-            echo "new_release_version=$VERSION" >> $GITHUB_OUTPUT
-            echo "new_release_git_tag=v$VERSION" >> $GITHUB_OUTPUT
-            echo "✓ New release published: v$VERSION"
-          else
-            echo "new_release_published=false" >> $GITHUB_OUTPUT
-            echo "No new release published"
-            if [ $RELEASE_EXIT_CODE -ne 0 ]; then
-              exit $RELEASE_EXIT_CODE
-            fi
-          fi
-
-  merge-to-main:
-    name: Merge to main
-    needs: semantic-release
-    runs-on: ubuntu-latest
-    if: needs.semantic-release.outputs.new_release_published == 'true'
-
-    steps:
-      - name: Checkout
-        uses: actions/checkout@v4
-        with:
-          ref: main
-          fetch-depth: 0
-          token: ${{ secrets.PERSONAL_ACCESS_TOKEN || secrets.GITHUB_TOKEN }}
-
-      - name: Configure Git
-        run: |
-          git config user.name "github-actions[bot]"
-          git config user.email "github-actions[bot]@users.noreply.github.com"
-
-      - name: Merge release branch to main
-        run: |
-          RELEASE_BRANCH="${GITHUB_REF#refs/heads/}"
-          VERSION="${{ needs.semantic-release.outputs.new_release_version }}"
-
-          echo "Merging $RELEASE_BRANCH to main (version: $VERSION)..."
-          git fetch origin "$RELEASE_BRANCH"
-          git merge "origin/$RELEASE_BRANCH" --no-ff -m "chore(release): merge v${VERSION} to main
-
-          Automated merge of release branch for version ${VERSION}
-
-          🤖 Generated with GitHub Actions"
-
-          echo "Pushing to main..."
-          git push origin main
-
-      - name: Backmerge main to develop
-        run: |
-          echo "Checking out develop..."
-          git fetch origin develop
-          git checkout develop
-
-          echo "Merging main to develop..."
-          git merge origin/main --no-ff -m "chore: backmerge main to develop after release
-
-          🤖 Generated with GitHub Actions"
-
-          echo "Pushing to develop..."
-          git push origin develop
-
-      - name: Delete release branch
-        run: |
-          RELEASE_BRANCH="${GITHUB_REF#refs/heads/}"
-          echo "Deleting $RELEASE_BRANCH..."
-          git push origin --delete "$RELEASE_BRANCH"
->>>>>>> 269708b8
+          RELEASE_EXIT_CODE=$?
+          cat release-output.txt
+
+          # semantic-releaseの出力を解析して新しいリリースが作成されたか確認
+          if [ $RELEASE_EXIT_CODE -eq 0 ] && grep -q "Published release" release-output.txt; then
+            VERSION=$(grep -oP 'Published release \K[0-9]+\.[0-9]+\.[0-9]+' release-output.txt | head -1)
+            echo "new_release_published=true" >> $GITHUB_OUTPUT
+            echo "new_release_version=$VERSION" >> $GITHUB_OUTPUT
+            echo "new_release_git_tag=v$VERSION" >> $GITHUB_OUTPUT
+            echo "✓ New release published: v$VERSION"
+          else
+            echo "new_release_published=false" >> $GITHUB_OUTPUT
+            echo "No new release published"
+            if [ $RELEASE_EXIT_CODE -ne 0 ]; then
+              exit $RELEASE_EXIT_CODE
+            fi
+          fi
+
+  merge-to-main:
+    name: Merge to main
+    needs: semantic-release
+    runs-on: ubuntu-latest
+    if: needs.semantic-release.outputs.new_release_published == 'true'
+
+    steps:
+      - name: Checkout
+        uses: actions/checkout@v4
+        with:
+          ref: main
+          fetch-depth: 0
+          token: ${{ secrets.PERSONAL_ACCESS_TOKEN || secrets.GITHUB_TOKEN }}
+
+      - name: Configure Git
+        run: |
+          git config user.name "github-actions[bot]"
+          git config user.email "github-actions[bot]@users.noreply.github.com"
+
+      - name: Merge release branch to main
+        run: |
+          RELEASE_BRANCH="${GITHUB_REF#refs/heads/}"
+          VERSION="${{ needs.semantic-release.outputs.new_release_version }}"
+
+          echo "Merging $RELEASE_BRANCH to main (version: $VERSION)..."
+          git fetch origin "$RELEASE_BRANCH"
+          git merge "origin/$RELEASE_BRANCH" --no-ff -m "chore(release): merge v${VERSION} to main
+
+          Automated merge of release branch for version ${VERSION}
+
+          🤖 Generated with GitHub Actions"
+
+          echo "Pushing to main..."
+          git push origin main
+
+      - name: Backmerge main to develop
+        run: |
+          echo "Checking out develop..."
+          git fetch origin develop
+          git checkout develop
+
+          echo "Merging main to develop..."
+          git merge origin/main --no-ff -m "chore: backmerge main to develop after release
+
+          🤖 Generated with GitHub Actions"
+
+          echo "Pushing to develop..."
+          git push origin develop
+
+      - name: Delete release branch
+        run: |
+          RELEASE_BRANCH="${GITHUB_REF#refs/heads/}"
+          echo "Deleting $RELEASE_BRANCH..."
+          git push origin --delete "$RELEASE_BRANCH"